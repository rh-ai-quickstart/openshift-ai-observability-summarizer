--- conflicted
+++ resolved
@@ -30,11 +30,8 @@
     get_multi_models_mcp,
     get_gpu_info_mcp,
     get_deployment_info_mcp,
-<<<<<<< HEAD
+    chat_vllm_mcp,
     chat_tempo_mcp,
-=======
-    chat_vllm_mcp,
->>>>>>> 2255ec82
 )
 # Add current directory to Python path for consistent imports
 import sys
@@ -1142,7 +1139,7 @@
                             summarize_model_id=multi_model_name,
                             api_key=api_key,
                         )
-                        
+
                         # Handle errors
                         if "error" in result:
                             st.error(f"❌ Chat failed: {result['error']}")
@@ -1381,26 +1378,26 @@
             
             if st.button("📊 Show CPU metrics", key="cpu_question", use_container_width=True):
                 st.session_state.suggested_question = "Show me CPU utilization trends for the last hour"
-            
+
             if st.button("🔍 Show me traces with errors", key="trace_errors_question", use_container_width=True):
                 st.session_state.suggested_question = "Show me traces with errors in the last hour"
-            
+
             if st.button("⚡ Find slow traces", key="trace_slow_question", use_container_width=True):
                 st.session_state.suggested_question = "Find slow traces in my services"
-        
+
         with col2:
             if st.button("💾 Check memory usage", key="memory_question", use_container_width=True):
                 st.session_state.suggested_question = "What's the memory usage across all pods?"
             
             if st.button("🚨 Any alerts firing?", key="alerts_question", use_container_width=True):
                 st.session_state.suggested_question = "What alerts were firing in my namespace yesterday?"
-            
+
             if st.button("📊 What services are active?", key="trace_services_question", use_container_width=True):
                 st.session_state.suggested_question = "What services are most active right now?"
-            
+
             if st.button("🔗 Analyze request flows", key="trace_flows_question", use_container_width=True):
                 st.session_state.suggested_question = "Analyze the request flows for performance issues"
-        
+
         # Handle suggested question clicks
         if "suggested_question" in st.session_state:
             question = st.session_state.suggested_question
@@ -1441,11 +1438,11 @@
                 is_trace_question = detect_trace_question(user_question)
                 trace_analysis = None
                 skip_claude = False  # Flag to skip Claude analysis for pure trace questions
-                
+
                 # Log trace detection result
                 logger.debug(f"Question: {user_question}")
                 logger.debug(f"Is trace question: {is_trace_question}")
-                
+
                 if is_trace_question:
                     message_placeholder.markdown("🔍 **Detected trace question - analyzing traces...**")
                     try:
@@ -1475,7 +1472,7 @@
                             else:
                                 trace_analysis = None
                             message_placeholder.markdown("✅ **Trace analysis complete**")
-                            
+
                             # For pure trace questions, show only trace analysis
                             if trace_analysis:
                                 message_placeholder.markdown(trace_analysis)
@@ -1486,7 +1483,7 @@
                             message_placeholder.markdown("⚠️ **Trace analysis failed, continuing with metrics only**")
                     except Exception as e:
                         message_placeholder.markdown(f"⚠️ **Trace analysis error: {str(e)}, continuing with metrics only**")
-                
+
                 # Get response from Claude with real-time progress (PromQL queries always included)
                 if not skip_claude:
                     response = claude_chatbot.chat(
@@ -1502,11 +1499,11 @@
                 if response:
                     # Format the response for better readability
                     formatted_response = response.replace("\\n", "\n")
-                    
+
                     # If we have trace analysis, append it to the response
                     if trace_analysis:
                         formatted_response += "\n\n---\n\n## 🔍 **Trace Analysis**\n\n" + trace_analysis
-                    
+
                     message_placeholder.markdown(formatted_response)
                     
                     # Add Claude's response to history (including trace analysis if available)
