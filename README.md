# AI Observability Metrics Summarizer

<img src="docs/img/logo.png" alt="UI" style="width:200px; height:200px;"/>


[Design Document](https://docs.google.com/document/d/1bXBCL4fbPlRqQxwhGX1p12CS_E6-9oOyFnYSpbQskyI/edit?usp=sharing)

This application provides an interactive multi-dashboard interface to **analyze AI model performance metrics and OpenShift cluster metrics** collected from Prometheus and generate **human-like summaries using LLM models** deployed on OpenShift AI.

It helps teams **monitor vLLM deployments, OpenShift fleet health, and GPU utilization** with **actionable AI-powered insights** — all automatically.

---

## Features

### **1. vLLM Monitoring**
- Visualize core vLLM metrics (GPU usage, latency, request volume, etc.)
- Dynamic DCGM GPU metrics discovery (temperature, power, memory)
- Real-time performance analysis and anomaly detection

### **2. OpenShift Fleet Monitoring** 
- Cluster-wide and namespace-scoped metric analysis
- GPU & Accelerators fleet monitoring with comprehensive DCGM metrics
- Workloads, Storage, Networking, and Application Services monitoring
- Enhanced unit formatting (°C, Watts, GB, MB/s, etc.)

### **3. AI-Powered Insights**
- Generate summaries using fine-tuned Llama models
- Chat with an MLOps assistant based on real metrics
- Support for both internal and external LLM models

### **4. Report Generation**
- Export analysis as HTML, PDF, or Markdown reports
- Time-series charts and metric visualizations
- Automated metric calculations and trend analysis

### **5. Alerting & Notifications**
- Set up alerts for vLLM models and OpenShift metrics  
- Slack notifications when alerts are triggered
- Custom alert thresholds and conditions

---

## GPU Monitoring

### **DCGM Metrics Support**
Automatically discovers and monitors:
- **Temperature**: GPU core and memory temperature (°C)
- **Power**: Real-time power consumption (Watts)  
- **Memory**: GPU memory usage (GB) and utilization (%)
- **Energy**: Total energy consumption (Joules)
- **Performance**: GPU utilization, clock speeds (MHz)

### **Fleet View**
Monitor GPU health across your entire OpenShift cluster:
- Cluster-wide GPU temperature averaging
- Power consumption trends
- Memory usage patterns
- Vendor/model detection and inventory

---

## Architecture

### **Core backend components**
- **llm-service**: LLM inference services (Llama models)
- **llama-stack**: LlamaStack backend API
- **vLLM**: vLLM fronts the model and makes metrics available at the /metrics endpoint which Prometheus can coveniently scrape.

### **Monitoring Stack**
- **Prometheus**: Prometheus scrapes the /metrics endpoint offered by vLLM. It can store metrics itself in its own time-series database on a local disk which is
                  highly optimized for fast queries on recent data. This is perfect for real-time monitoring and alerting but is not
                  ideal for long term and multi-year storage. This is where Thanos Querier comes in.
- **Thanos Querier**: Extends Prometheus by solving the problem of long-term retention. Thanos is capable of taking data blocks that Prometheus saves to
                      its local disk and uploading them to inexpensive and durable object storage, like Amazon S3, Google Cloud Storage, or Azure Blob Storage.
                      Querier gives you a cost-effective way of retaining years of metrics data available for historical analysis and trend reporting.
                      Querier sidecars run alongside your Prometheus servers, providing access to real-time and recent metrics.                  
- **DCGM**: GPU monitoring and telemetry
- **Streamlit UI**: Multi-dashboard interface (vLLM, OpenShift, Chat)
- **MCP (Metric Collection & Processing)**: Backend API for metric analysis
- **Report Generator**: PDF/HTML/Markdown export capabilities

![Architecture](docs/img/arch-2.jpg)

### **Key Components**
1. **vLLM Dashboard**: Monitor model performance, GPU usage, latency
2. **OpenShift Dashboard**: Fleet monitoring with cluster-wide and namespace views
3. **Chat Interface**: Interactive Q&A with metrics-aware AI assistant
4. **Report Generator**: Automated analysis reports in multiple formats

---

## Prerequisites

- OpenShift cluster with **GPU nodes** (for DCGM metrics)
- `oc` CLI configured with cluster-admin permissions
- `helm` v3.x installed
- `yq` for YAML processing
- **Prometheus/Thanos** deployed for metrics collection
- **DCGM exporter** for GPU monitoring (optional but recommended)
- Slack Webhook URL for optional alerting ([How to create a Webhook for your Slack Workspace](https://api.slack.com/messaging/webhooks))

---

## Installation

Use the included `Makefile` to install everything:

```bash
brew install yq
```

```bash
cd deploy/helm
```

### Install the AI Summarizer
```
make install NAMESPACE=your-namespace LLM=llama-3-2-3b-instruct
```

### With GPU tolerations
```
make install NAMESPACE=your-namespace LLM=llama-3-2-3b-instruct LLM_TOLERATION="nvidia.com/gpu"
```

### Multiple models with safety
```
make install NAMESPACE=your-namespace \
  LLM=llama-3-2-3b-instruct LLM_TOLERATION="nvidia.com/gpu" \
  SAFETY=llama-guard-3-8b SAFETY_TOLERATION="nvidia.com/gpu"
```

### With alerting
```
make install NAMESPACE=your-namespace ALERTS=TRUE
```

This deploys:
- **llm-service** - LLM inference 
- **llama-stack** - Backend API
- **pgvector** - Vector database
- **metric-mcp** - Metrics collection & processing API
- **metric-ui** - Multi-dashboard Streamlit interface

Navigate to your **Openshift Cluster --> Networking --> Route** and you should be able to see the route for your application.

On terminal you can access the route with -

```bash
oc get route

NAME              HOST/PORT                                                               PATH   SERVICES        PORT   TERMINATION     WILDCARD
metric-ui-route   metric-ui-route-llama-1.apps.tsisodia-spark.2vn8.p1.openshiftapps.com          metric-ui-svc   8501   edge/Redirect   None
```

### Openshift Summarizer Dashboard 
![UI](docs/img/os.png)

### vLLM SUmmarizer Dashboard 
![UI](docs/img/vllm.png)

### Chat with Prometheus 
![UI](docs/img/chat.png)

### Report Generated 
![UI](docs/img/report.png)


To uninstall:

```bash
make uninstall NAMESPACE=metric-summarizer
```

---

## Using the App

### **Multi-Dashboard Interface**
Access via the OpenShift route: `oc get route ui`

#### **vLLM Metric Summarizer**
1. Select your AI model and namespace
2. Choose time range for analysis  
3. Click **Analyze Metrics** for AI-powered insights
4. Download reports in HTML/PDF/Markdown format

#### **OpenShift Metrics Dashboard**
1. Choose metric category (Fleet Overview, GPU & Accelerators, etc.)
2. Select scope: Cluster-wide or Namespace-scoped
3. Analyze performance with AI-generated summaries
4. Monitor GPU temperature, power usage, and utilization across fleet

#### **Chat with Prometheus**
1. Ask natural language questions about your metrics
2. Get specific PromQL queries and insights
3. Interactive troubleshooting with metrics context

#### **Key Monitoring Categories**
- **Fleet Overview**: Pods, CPU, Memory, GPU temperature
- **GPU & Accelerators**: Temperature, power, utilization, memory (GB)  
- **Workloads & Pods**: Container metrics, restarts, failures
- **Storage & Networking**: I/O rates, network throughput
- **Application Services**: HTTP metrics, endpoints, errors

#### Generate Reports
You can generate detailed metric reports in multiple formats directly from the dashboard:

- **HTML Report**: Interactive and visually rich, suitable for sharing or archiving.
- **PDF Report**: Print-ready, ideal for documentation or compliance needs.
- **Markdown Report**: Lightweight, easy to edit or integrate into wikis and documentation.

To generate a report:
1. Complete your analysis in either the vLLM or OpenShift dashboard.
2. Click the **Download Report** button.
3. Choose your preferred format (HTML, PDF, or Markdown).
4. The report will be generated and downloaded automatically, containing charts, summaries, and key insights from your session.

---

## Local Development via Port-Forwarding

In order to develop locally faster on the MCP/UI you can leverage port-forwarding to Llamastack, llm-service and Thanos. `scripts/local-dev.sh` port-forwards these services and locally starts the mcp and ui servers for local testing and devlopment.

Pre-requisites: you have a deployment on the cluster already.

<<<<<<< HEAD
### Using script
To perform local setup using the `./scripts/local-dev.sh` script, perform the following steps:
1. **Make sure you are logged into the cluster and can execute `oc` commands against the cluster.**
1. Install `uv` by following instructions on the [uv website](https://github.com/astral-sh/uv)
1. Sync up the environment using the following command:
   * `uv sync`

      The `uv sync` command performs the following tasks:

      1. Find or download an appropriate Python version
      1. Creates a virtual environment in `.venv` folder
      1. Build complete dependency using `pyproject.toml` (and `uv.lock`) file(s)
      1. Sync up project dependencies in the virtual environment
1. Activate the virtual environment using the following command:
   * `source .venv/bin/activate`
1. Export the namespace where the kickstart is deployed by running the following command:
   * `export LLM_NAMESPACE=<DESIRED_NAMESPACE>`
1. Run the script by executing the following command:
   * `./scripts/local-dev.sh`

      This script should perform the tasks shown in the following image:
![Command Output](docs/img/local-dev-expected.png)


### Manual setup
1. Port-Forward to llamastack, model & thanos:
    1. `oc port-forward pod/llamastack 8321`
    1. `oc port-forward pod/model 8080`
    1. `oc port-forward pod/thanos-querier 9090 -n openshift-monitoring`
1. If testing mcp, navigate to mcp/ and run -- `python3 -m uvicorn mcp:app --host 0.0.0.0 --port 8000 --reload` and you can use curl commands to test the apis
   1. Configure **MODEL_CONFIG** env variable `export MODEL_CONFIG='{"meta-llama/Llama-3.2-3B-Instruct":{"external":false,"requiresApiKey":false,"serviceName":"llama-3-2-3b-instruct"},"openai/gpt-4o-mini":{"external":true,"requiresApiKey":true,"serviceName":null,"provider":"openai","apiUrl":"https://api.openai.com/v1/chat/completions","modelName":"gpt-4o-mini", "cost": {"prompt_rate": 0.00000015, "output_rate": 0.0000006}}}'`
   2. This may change, see `deploy/helm/Makefile` for the latest version. 
1. And then to test the ui, navigate to ui/ and run -- `streamlit run ui.py`

#### Macos weasyprint install
=======
1. Modify the `LLM_NAMESPACE` variable in `scripts/local-dev.sh` or export `LLM_NAMESPACE` as an environmental variable.
2. Run the development script:
```
./scripts/local-dev.sh
```

### Macos Weasyprint Install
>>>>>>> 96b159e4

In order to run the mcp locally you'll need to install weasyprint:
1. Install via brew `brew install weasyprint`
2. Ensure installation `weasyprint --version`
3. Set **DYLD_FALLBACK_LIBRARY_PATH** `export DYLD_FALLBACK_LIBRARY_PATH=/opt/homebrew/lib:$DYLD_FALLBACK_LIBRARY_PATH`

## Running Tests with Pytest

The test suite is located in the `tests/` directory, with the tests for each service in their respective directories.

1. Create a virtual environment and install the project with dev dependencies in the base directory. 

```bash
# Create virtual environment
python -m venv venv

# Activate virtual environment
source venv/bin/activate

# Install development dependencies (includes formatting tools)
pip install -e ".[dev]"
```

This will take the dependencies listed in `pyproject.toml` and install them.

2. Use the `pytest` command go run all tests

```bash
# Run all tests with verbose output and coverage
pytest -v --cov=metric_ui --cov-report=html --cov-report=term

# Run only MCP tests
pytest -v tests/mcp/

# Run specific test file
pytest -v tests/mcp/test_api_endpoints.py
```

To view a detailed coverage report after generating, open `htmlcov/index.html`.

---

## Powered By

- [OpenShift AI](https://www.redhat.com/en/technologies/cloud-computing/openshift/openshift-ai)
- [Prometheus](https://prometheus.io/)
- [Streamlit](https://streamlit.io/)

---

## Feedback & Contributions

We welcome contributions and feedback!  
Please open issues or submit PRs to improve this dashboard or expand model compatibility.

---<|MERGE_RESOLUTION|>--- conflicted
+++ resolved
@@ -221,13 +221,14 @@
 
 ## Local Development via Port-Forwarding
 
-In order to develop locally faster on the MCP/UI you can leverage port-forwarding to Llamastack, llm-service and Thanos. `scripts/local-dev.sh` port-forwards these services and locally starts the mcp and ui servers for local testing and devlopment.
-
-Pre-requisites: you have a deployment on the cluster already.
-
-<<<<<<< HEAD
-### Using script
-To perform local setup using the `./scripts/local-dev.sh` script, perform the following steps:
+In order to develop locally faster on the MCP/UI you can leverage port-forwarding to Llamastack, llm-service and Thanos by making use of `scripts/local-dev.sh` script.
+
+**Pre-requisites**:
+1. You have a deployment on the cluster already.
+2. You are logged into the cluster and can execute `oc` commands against the cluster.
+
+### Running script
+To perform local setup using the `./scripts/local-dev.sh` script, execute the following steps:
 1. **Make sure you are logged into the cluster and can execute `oc` commands against the cluster.**
 1. Install `uv` by following instructions on the [uv website](https://github.com/astral-sh/uv)
 1. Sync up the environment using the following command:
@@ -249,27 +250,9 @@
       This script should perform the tasks shown in the following image:
 ![Command Output](docs/img/local-dev-expected.png)
 
-
-### Manual setup
-1. Port-Forward to llamastack, model & thanos:
-    1. `oc port-forward pod/llamastack 8321`
-    1. `oc port-forward pod/model 8080`
-    1. `oc port-forward pod/thanos-querier 9090 -n openshift-monitoring`
-1. If testing mcp, navigate to mcp/ and run -- `python3 -m uvicorn mcp:app --host 0.0.0.0 --port 8000 --reload` and you can use curl commands to test the apis
-   1. Configure **MODEL_CONFIG** env variable `export MODEL_CONFIG='{"meta-llama/Llama-3.2-3B-Instruct":{"external":false,"requiresApiKey":false,"serviceName":"llama-3-2-3b-instruct"},"openai/gpt-4o-mini":{"external":true,"requiresApiKey":true,"serviceName":null,"provider":"openai","apiUrl":"https://api.openai.com/v1/chat/completions","modelName":"gpt-4o-mini", "cost": {"prompt_rate": 0.00000015, "output_rate": 0.0000006}}}'`
-   2. This may change, see `deploy/helm/Makefile` for the latest version. 
-1. And then to test the ui, navigate to ui/ and run -- `streamlit run ui.py`
-
 #### Macos weasyprint install
-=======
-1. Modify the `LLM_NAMESPACE` variable in `scripts/local-dev.sh` or export `LLM_NAMESPACE` as an environmental variable.
-2. Run the development script:
-```
-./scripts/local-dev.sh
-```
-
-### Macos Weasyprint Install
->>>>>>> 96b159e4
+
+**Still verifying whether we need this setup or not as weasyprint is installed using `uv` in previous step.**
 
 In order to run the mcp locally you'll need to install weasyprint:
 1. Install via brew `brew install weasyprint`
